# API endpoints

## Car data

Some data about each car, at a sample rate of about 3.7 Hz.

```shell
curl "https://api.openf1.org/v1/car_data?driver_number=55&session_key=9159&speed>=315"
```

```python
from urllib.request import urlopen
import json

response = urlopen('https://api.openf1.org/v1/car_data?driver_number=55&session_key=9159&speed>=315')
data = json.loads(response.read().decode('utf-8'))
print(data)

# If you want, you can import the results in a DataFrame (you need to install the `pandas` package first)
# import pandas as pd
# df = pd.DataFrame(data)
```

```r
# If needed, install libraries
# install.packages('httr')
# install.packages('jsonlite')

library(httr)
library(jsonlite)

response <- GET('https://api.openf1.org/v1/car_data?driver_number=55&session_key=9159&speed>=315')
parsed_data <- fromJSON(content(response, 'text'))
print(parsed_data)

# If you want, you can import the results in a DataFrame
# df <- do.call(rbind, lapply(parsed_data, data.frame, stringsAsFactors = FALSE))
# df <- as.data.frame(t(as.matrix(df)))
```

```javascript
fetch(
  "https://api.openf1.org/v1/car_data?driver_number=55&session_key=9159&speed>=315"
)
  .then((response) => response.json())
  .then((jsonContent) => console.log(jsonContent));
```

> Output:

```json
[
  {
    "brake": 0,
    "date": "2023-09-15T13:08:19.923000+00:00",
    "driver_number": 55,
    "drs": 12,
    "meeting_key": 1219,
    "n_gear": 8,
    "rpm": 11141,
    "session_key": 9159,
    "speed": 315,
    "throttle": 99
  },
  {
    "brake": 100,
    "date": "2023-09-15T13:35:41.808000+00:00",
    "driver_number": 55,
    "drs": 8,
    "meeting_key": 1219,
    "n_gear": 8,
    "rpm": 11023,
    "session_key": 9159,
    "speed": 315,
    "throttle": 57
  }
]
```

### HTTP Request

`GET https://api.openf1.org/v1/car_data`

### Sample URL

<a href="https://api.openf1.org/v1/car_data?driver_number=55&amp;session_key=9159&amp;speed&gt;=315" target="_blank">https://api.openf1.org/v1/car_data?driver_number=55&amp;session_key=9159&amp;speed&gt;=315</a>

### Attributes

| Name          | Description                                                                                                                                                                           |
| ------------- | ------------------------------------------------------------------------------------------------------------------------------------------------------------------------------------- |
| brake         | Whether the brake pedal is pressed (`100`) or not (`0`).                                                                                                                              |
| date          | The UTC date and time, in ISO 8601 format.                                                                                                                                            |
| driver_number | The unique number assigned to an F1 driver (cf. <a href="https://en.wikipedia.org/wiki/List_of_Formula_One_driver_numbers#Formula_One_driver_numbers" target="_blank">Wikipedia</a>). |
| drs           | The Drag Reduction System (DRS) status (see mapping table below).                                                                                                                     |
| meeting_key   | The unique identifier for the meeting. Use `latest` to identify the latest or current meeting.                                                                                        |
| n_gear        | Current gear selection, ranging from 1 to 8. `0` indicates neutral or no gear engaged.                                                                                                |
| rpm           | Revolutions per minute of the engine.                                                                                                                                                 |
| session_key   | The unique identifier for the session. Use `latest` to identify the latest or current session.                                                                                        |
| speed         | Velocity of the car in km/h.                                                                                                                                                          |
| throttle      | Percentage of maximum engine power being used.                                                                                                                                        |

<br /><br />

            Below is a table that correlates DRS values to its supposed interpretation
            (from <a href="https://github.com/theOehrly/Fast-F1/blob/317bacf8c61038d7e8d0f48165330167702b349f/fastf1/_api.py#L863" target="_blank">FastF1</a>).

            <table id="drs_values">
                <thead>
                    <tr>
                    <th>DRS value</th>
                    <th>Interpretation</th>
                    </tr>
                </thead>
                <tbody>
                    <tr>
                    <td>0</td>
                    <td>DRS off</td>
                    </tr>
                    <tr>
                    <td>1</td>
                    <td>DRS off</td>
                    </tr>
                    <tr>
                    <td>2</td>
                    <td>?</td>
                    </tr>
                    <tr>
                    <td>3</td>
                    <td>?</td>
                    </tr>
                    <tr>
                    <td>8</td>
                    <td>Detected, eligible once in activation zone</td>
                    </tr>
                    <tr>
                    <td>9</td>
                    <td>?</td>
                    </tr>
                    <tr>
                    <td>10</td>
                    <td>DRS on</td>
                    </tr>
                    <tr>
                    <td>12</td>
                    <td>DRS on</td>
                    </tr>
                    <tr>
                    <td>14</td>
                    <td>DRS on</td>
                    </tr>
                </tbody>
            </table>

## Drivers

Provides information about drivers for each session.

```shell
curl "https://api.openf1.org/v1/drivers?driver_number=1&session_key=9158"
```

```python
from urllib.request import urlopen
import json

response = urlopen('https://api.openf1.org/v1/drivers?driver_number=1&session_key=9158')
data = json.loads(response.read().decode('utf-8'))
print(data)

# If you want, you can import the results in a DataFrame (you need to install the `pandas` package first)
# import pandas as pd
# df = pd.DataFrame(data)
```

```r
# If needed, install libraries
# install.packages('httr')
# install.packages('jsonlite')

library(httr)
library(jsonlite)

response <- GET('https://api.openf1.org/v1/drivers?driver_number=1&session_key=9158')
parsed_data <- fromJSON(content(response, 'text'))
print(parsed_data)

# If you want, you can import the results in a DataFrame
# df <- do.call(rbind, lapply(parsed_data, data.frame, stringsAsFactors = FALSE))
# df <- as.data.frame(t(as.matrix(df)))
```

```javascript
fetch("https://api.openf1.org/v1/drivers?driver_number=1&session_key=9158")
  .then((response) => response.json())
  .then((jsonContent) => console.log(jsonContent));
```

> Output:

```json
[
  {
    "broadcast_name": "M VERSTAPPEN",
    "country_code": "NED",
    "driver_number": 1,
    "first_name": "Max",
    "full_name": "Max VERSTAPPEN",
    "headshot_url": "https://www.formula1.com/content/dam/fom-website/drivers/M/MAXVER01_Max_Verstappen/maxver01.png.transform/1col/image.png",
    "last_name": "Verstappen",
    "meeting_key": 1219,
    "name_acronym": "VER",
    "session_key": 9158,
    "team_colour": "3671C6",
    "team_name": "Red Bull Racing"
  }
]
```

### HTTP Request

`GET https://api.openf1.org/v1/drivers`

### Sample URL

<a href="https://api.openf1.org/v1/drivers?driver_number=1&amp;session_key=9158" target="_blank">https://api.openf1.org/v1/drivers?driver_number=1&amp;session_key=9158</a>

### Attributes

| Name           | Description                                                                                                                                                                           |
| -------------- | ------------------------------------------------------------------------------------------------------------------------------------------------------------------------------------- |
| broadcast_name | The driver's name, as displayed on TV.                                                                                                                                                |
| country_code   | A code that uniquely identifies the country.                                                                                                                                          |
| driver_number  | The unique number assigned to an F1 driver (cf. <a href="https://en.wikipedia.org/wiki/List_of_Formula_One_driver_numbers#Formula_One_driver_numbers" target="_blank">Wikipedia</a>). |
| first_name     | The driver's first name.                                                                                                                                                              |
| full_name      | The driver's full name.                                                                                                                                                               |
| headshot_url   | URL of the driver's face photo.                                                                                                                                                       |
| last_name      | The driver's last name.                                                                                                                                                               |
| meeting_key    | The unique identifier for the meeting. Use `latest` to identify the latest or current meeting.                                                                                        |
| name_acronym   | Three-letter acronym of the driver's name.                                                                                                                                            |
| session_key    | The unique identifier for the session. Use `latest` to identify the latest or current session.                                                                                        |
| team_colour    | The hexadecimal color value (RRGGBB) of the driver's team.                                                                                                                            |
| team_name      | Name of the driver's team.                                                                                                                                                            |

## Intervals

            Fetches real-time interval data between drivers and their gap to the race leader.
            Available during races only, with updates approximately every 4 seconds.

```shell
curl "https://api.openf1.org/v1/intervals?session_key=9165&interval<0.005"
```

```python
from urllib.request import urlopen
import json

response = urlopen('https://api.openf1.org/v1/intervals?session_key=9165&interval<0.005')
data = json.loads(response.read().decode('utf-8'))
print(data)

# If you want, you can import the results in a DataFrame (you need to install the `pandas` package first)
# import pandas as pd
# df = pd.DataFrame(data)
```

```r
# If needed, install libraries
# install.packages('httr')
# install.packages('jsonlite')

library(httr)
library(jsonlite)

response <- GET('https://api.openf1.org/v1/intervals?session_key=9165&interval<0.005')
parsed_data <- fromJSON(content(response, 'text'))
print(parsed_data)

# If you want, you can import the results in a DataFrame
# df <- do.call(rbind, lapply(parsed_data, data.frame, stringsAsFactors = FALSE))
# df <- as.data.frame(t(as.matrix(df)))
```

```javascript
fetch("https://api.openf1.org/v1/intervals?session_key=9165&interval<0.005")
  .then((response) => response.json())
  .then((jsonContent) => console.log(jsonContent));
```

> Output:

```json
[
  {
    "date": "2023-09-17T13:31:02.395000+00:00",
    "driver_number": 1,
    "gap_to_leader": 41.019,
    "interval": 0.003,
    "meeting_key": 1219,
    "session_key": 9165
  }
]
```

### HTTP Request

`GET https://api.openf1.org/v1/intervals`

### Sample URL

<a href="https://api.openf1.org/v1/intervals?session_key=9165&amp;interval&lt;0.005" target="_blank">https://api.openf1.org/v1/intervals?session_key=9165&amp;interval&lt;0.005</a>

### Attributes

| Name          | Description                                                                                                                                                                           |
| ------------- | ------------------------------------------------------------------------------------------------------------------------------------------------------------------------------------- |
| date          | The UTC date and time, in ISO 8601 format.                                                                                                                                            |
| driver_number | The unique number assigned to an F1 driver (cf. <a href="https://en.wikipedia.org/wiki/List_of_Formula_One_driver_numbers#Formula_One_driver_numbers" target="_blank">Wikipedia</a>). |
| gap_to_leader | The time gap to the race leader in seconds, `+1 LAP` if lapped, or `null` for the race leader.                                                                                        |
| interval      | The time gap to the car ahead in seconds, `+1 LAP` if lapped, or `null` for the race leader.                                                                                          |
| meeting_key   | The unique identifier for the meeting. Use `latest` to identify the latest or current meeting.                                                                                        |
| session_key   | The unique identifier for the session. Use `latest` to identify the latest or current session.                                                                                        |

## Laps

            Provides detailed information about individual laps.

```shell
curl "https://api.openf1.org/v1/laps?session_key=9161&driver_number=63&lap_number=8"
```

```python
from urllib.request import urlopen
import json

response = urlopen('https://api.openf1.org/v1/laps?session_key=9161&driver_number=63&lap_number=8')
data = json.loads(response.read().decode('utf-8'))
print(data)

# If you want, you can import the results in a DataFrame (you need to install the `pandas` package first)
# import pandas as pd
# df = pd.DataFrame(data)
```

```r
# If needed, install libraries
# install.packages('httr')
# install.packages('jsonlite')

library(httr)
library(jsonlite)

response <- GET('https://api.openf1.org/v1/laps?session_key=9161&driver_number=63&lap_number=8')
parsed_data <- fromJSON(content(response, 'text'))
print(parsed_data)

# If you want, you can import the results in a DataFrame
# df <- do.call(rbind, lapply(parsed_data, data.frame, stringsAsFactors = FALSE))
# df <- as.data.frame(t(as.matrix(df)))
```

```javascript
fetch(
  "https://api.openf1.org/v1/laps?session_key=9161&driver_number=63&lap_number=8"
)
  .then((response) => response.json())
  .then((jsonContent) => console.log(jsonContent));
```

> Output:

```json
[
  {
    "date_start": "2023-09-16T13:59:07.606000+00:00",
    "driver_number": 63,
    "duration_sector_1": 26.966,
    "duration_sector_2": 38.657,
    "duration_sector_3": 26.12,
    "i1_speed": 307,
    "i2_speed": 277,
    "is_pit_out_lap": false,
    "lap_duration": 91.743,
    "lap_number": 8,
    "meeting_key": 1219,
    "segments_sector_1": [2049, 2049, 2049, 2051, 2049, 2051, 2049, 2049],
    "segments_sector_2": [2049, 2049, 2049, 2049, 2049, 2049, 2049, 2049],
    "segments_sector_3": [2048, 2048, 2048, 2048, 2048, 2064, 2064, 2064],
    "session_key": 9161,
    "st_speed": 298
  }
]
```

### HTTP Request

`GET https://api.openf1.org/v1/laps`

### Sample URL

<a href="https://api.openf1.org/v1/laps?session_key=9161&amp;driver_number=63&amp;lap_number=8" target="_blank">https://api.openf1.org/v1/laps?session_key=9161&amp;driver_number=63&amp;lap_number=8</a>

### Attributes

| Name              | Description                                                                                                                                                                           |
| ----------------- | ------------------------------------------------------------------------------------------------------------------------------------------------------------------------------------- |
| date_start        | The UTC starting date and time, in ISO 8601 format.                                                                                                                                   |
| driver_number     | The unique number assigned to an F1 driver (cf. <a href="https://en.wikipedia.org/wiki/List_of_Formula_One_driver_numbers#Formula_One_driver_numbers" target="_blank">Wikipedia</a>). |
| duration_sector_1 | The time taken, in seconds, to complete the first sector of the lap.                                                                                                                  |
| duration_sector_2 | The time taken, in seconds, to complete the second sector of the lap.                                                                                                                 |
| duration_sector_3 | The time taken, in seconds, to complete the third sector of the lap.                                                                                                                  |
| i1_speed          | The speed of the car, in km/h, at the first intermediate point on the track.                                                                                                          |
| i2_speed          | The speed of the car, in km/h, at the second intermediate point on the track.                                                                                                         |
| is_pit_out_lap    | A boolean value indicating whether the lap is an "out lap" from the pit (`true` if it is, `false` otherwise).                                                                         |
| lap_duration      | The total time taken, in seconds, to complete the entire lap.                                                                                                                         |
| lap_number        | The sequential number of the lap within the session (starts at 1).                                                                                                                    |
| meeting_key       | The unique identifier for the meeting. Use `latest` to identify the latest or current meeting.                                                                                        |
| segments_sector_1 | A list of values representing the "mini-sectors" within the first sector (see mapping table below).                                                                                   |
| segments_sector_2 | A list of values representing the "mini-sectors" within the second sector (see mapping table below).                                                                                  |
| segments_sector_3 | A list of values representing the "mini-sectors" within the third sector (see mapping table below).                                                                                   |
| session_key       | The unique identifier for the session. Use `latest` to identify the latest or current session.                                                                                        |
| st_speed          | The speed of the car, in km/h, at the speed trap, which is a specific point on the track where the highest speeds are usually recorded.                                               |

<br /><br />

            Below is a table that correlates segment values to their meaning.

            <table id="segment_mapping">
                <thead>
                    <tr>
                    <th>Value</th>
                    <th>Color</th>
                    </tr>
                </thead>
                <tbody>
                    <tr>
                    <td>0</td>
                    <td>not available</td>
                    </tr>
                    <tr>
                    <td><span style="color: #fdde00;">2048</span></td>
                    <td><span style="color: #fdde00;">yellow sector</span></td>
                    </tr>
                    <tr>
                    <td><span style="color: #4bdd49;">2049</span></td>
                    <td><span style="color: #4bdd49;">green sector</span></td>
                    </tr>
                    <tr>
                    <td>2050</td>
                    <td>?</td>
                    </tr>
                    <tr>
                    <td><span style="color: #c92cd5;">2051</span></td>
                    <td><span style="color: #c92cd5;">purple sector</span></td>
                    </tr>
                    <tr>
                    <td>2052</td>
                    <td>?</td>
                    </tr>
                    <tr>
                    <td>2064</td>
                    <td>pitlane</td>
                    </tr>
                    <tr>
                    <td>2068</td>
                    <td>?</td>
                    </tr>
                </tbody>
            </table>

            Segments are not available during races.
            Also, The segment values may not always align perfectly with the colors shown on TV, for unknown reasons.

## Location

            The approximate location of the cars on the circuit, at a sample rate of about 3.7 Hz.
            Useful for gauging their progress along the track, but lacks details about lateral placement — i.e. whether
            the car is on the left or right side of the track. The origin point (0, 0, 0) appears to be arbitrary
            and not tied to any specific location on the track.

```shell
curl "https://api.openf1.org/v1/location?session_key=9161&driver_number=81&date>2023-09-16T13:03:35.200&date<2023-09-16T13:03:35.800"
```

```python
from urllib.request import urlopen
import json

response = urlopen('https://api.openf1.org/v1/location?session_key=9161&driver_number=81&date>2023-09-16T13:03:35.200&date<2023-09-16T13:03:35.800')
data = json.loads(response.read().decode('utf-8'))
print(data)

# If you want, you can import the results in a DataFrame (you need to install the `pandas` package first)
# import pandas as pd
# df = pd.DataFrame(data)
```

```r
# If needed, install libraries
# install.packages('httr')
# install.packages('jsonlite')

library(httr)
library(jsonlite)

response <- GET('https://api.openf1.org/v1/location?session_key=9161&driver_number=81&date>2023-09-16T13:03:35.200&date<2023-09-16T13:03:35.800')
parsed_data <- fromJSON(content(response, 'text'))
print(parsed_data)

# If you want, you can import the results in a DataFrame
# df <- do.call(rbind, lapply(parsed_data, data.frame, stringsAsFactors = FALSE))
# df <- as.data.frame(t(as.matrix(df)))
```

```javascript
fetch(
  "https://api.openf1.org/v1/location?session_key=9161&driver_number=81&date>2023-09-16T13:03:35.200&date<2023-09-16T13:03:35.800"
)
  .then((response) => response.json())
  .then((jsonContent) => console.log(jsonContent));
```

> Output:

```json
[
  {
    "date": "2023-09-16T13:03:35.292000+00:00",
    "driver_number": 81,
    "meeting_key": 1219,
    "session_key": 9161,
    "x": 567,
    "y": 3195,
    "z": 187
  },
  {
    "date": "2023-09-16T13:03:35.752000+00:00",
    "driver_number": 81,
    "meeting_key": 1219,
    "session_key": 9161,
    "x": 489,
    "y": 3403,
    "z": 186
  }
]
```

### HTTP Request

`GET https://api.openf1.org/v1/location`

### Sample URL

<a href="https://api.openf1.org/v1/location?session_key=9161&amp;driver_number=81&amp;date&gt;2023-09-16T13:03:35.200&amp;date&lt;2023-09-16T13:03:35.800" target="_blank">https://api.openf1.org/v1/location?session_key=9161&amp;driver_number=81&amp;date&gt;2023-09-16T13:03:35.200&amp;date&lt;2023-09-16T13:03:35.800</a>

### Attributes

| Name          | Description                                                                                                                                                                           |
| ------------- | ------------------------------------------------------------------------------------------------------------------------------------------------------------------------------------- |
| date          | The UTC date and time, in ISO 8601 format.                                                                                                                                            |
| driver_number | The unique number assigned to an F1 driver (cf. <a href="https://en.wikipedia.org/wiki/List_of_Formula_One_driver_numbers#Formula_One_driver_numbers" target="_blank">Wikipedia</a>). |
| meeting_key   | The unique identifier for the meeting. Use `latest` to identify the latest or current meeting.                                                                                        |
| session_key   | The unique identifier for the session. Use `latest` to identify the latest or current session.                                                                                        |
| x             | The 'x' value in a 3D Cartesian coordinate system representing the current approximate location of the car on the track.                                                              |
| y             | The 'y' value in a 3D Cartesian coordinate system representing the current approximate location of the car on the track.                                                              |
| z             | The 'z' value in a 3D Cartesian coordinate system representing the current approximate location of the car on the track.                                                              |

## Meetings

            Provides information about meetings.
            A meeting refers to a Grand Prix or testing weekend and usually includes multiple sessions (practice, qualifying, race, ...).

```shell
curl "https://api.openf1.org/v1/meetings?year=2023&country_name=Singapore"
```

```python
from urllib.request import urlopen
import json

response = urlopen('https://api.openf1.org/v1/meetings?year=2023&country_name=Singapore')
data = json.loads(response.read().decode('utf-8'))
print(data)

# If you want, you can import the results in a DataFrame (you need to install the `pandas` package first)
# import pandas as pd
# df = pd.DataFrame(data)
```

```r
# If needed, install libraries
# install.packages('httr')
# install.packages('jsonlite')

library(httr)
library(jsonlite)

response <- GET('https://api.openf1.org/v1/meetings?year=2023&country_name=Singapore')
parsed_data <- fromJSON(content(response, 'text'))
print(parsed_data)

# If you want, you can import the results in a DataFrame
# df <- do.call(rbind, lapply(parsed_data, data.frame, stringsAsFactors = FALSE))
# df <- as.data.frame(t(as.matrix(df)))
```

```javascript
fetch("https://api.openf1.org/v1/meetings?year=2023&country_name=Singapore")
  .then((response) => response.json())
  .then((jsonContent) => console.log(jsonContent));
```

> Output:

```json
[
  {
    "circuit_key": 61,
    "circuit_short_name": "Singapore",
    "country_code": "SGP",
    "country_key": 157,
    "country_name": "Singapore",
    "date_start": "2023-09-15T09:30:00+00:00",
    "gmt_offset": "08:00:00",
    "location": "Marina Bay",
    "meeting_key": 1219,
    "meeting_name": "Singapore Grand Prix",
    "meeting_official_name": "FORMULA 1 SINGAPORE AIRLINES SINGAPORE GRAND PRIX 2023",
    "year": 2023
  }
]
```

### HTTP Request

`GET https://api.openf1.org/v1/meetings`

### Sample URL

<a href="https://api.openf1.org/v1/meetings?year=2023&amp;country_name=Singapore" target="_blank">https://api.openf1.org/v1/meetings?year=2023&amp;country_name=Singapore</a>

### Attributes

| Name                  | Description                                                                                                        |
| --------------------- | ------------------------------------------------------------------------------------------------------------------ |
| circuit_key           | The unique identifier for the circuit where the event takes place.                                                 |
| circuit_short_name    | The short or common name of the circuit where the event takes place.                                               |
| country_code          | A code that uniquely identifies the country.                                                                       |
| country_key           | The unique identifier for the country where the event takes place.                                                 |
| country_name          | The full name of the country where the event takes place.                                                          |
| date_start            | The UTC starting date and time, in ISO 8601 format.                                                                |
| gmt_offset            | The difference in hours and minutes between local time at the location of the event and Greenwich Mean Time (GMT). |
| location              | The city or geographical location where the event takes place.                                                     |
| meeting_key           | The unique identifier for the meeting. Use `latest` to identify the latest or current meeting.                     |
| meeting_name          | The name of the meeting.                                                                                           |
| meeting_official_name | The official name of the meeting.                                                                                  |
| year                  | The year the event takes place.                                                                                    |

<<<<<<< HEAD
## Overtakes


            Provides information about overtakes.    
            An overtake refers to one driver (the overtaking driver) exchanging positions with another driver (the overtaken driver). Overtakes that are not from one driver physically passing another driver are included (pit strategy, post-race penalties, ...). Available during races only.
        
=======
## Overtakes (beta)

            Provides information about overtakes.
            An overtake refers to one driver (the overtaking driver) exchanging positions with another driver (the overtaken driver). This includes both on-track passes and position changes resulting from pit stops or post-race penalties.
            This data is only available during races and may be incomplete.
>>>>>>> f4cbee8a

```shell
curl "https://api.openf1.org/v1/overtakes?session_key=9636&overtaking_driver_number=63&overtaken_driver_number=4&position=1"
```

```python
from urllib.request import urlopen
import json

response = urlopen('https://api.openf1.org/v1/overtakes?session_key=9636&overtaking_driver_number=63&overtaken_driver_number=4&position=1')
data = json.loads(response.read().decode('utf-8'))
print(data)

# If you want, you can import the results in a DataFrame (you need to install the `pandas` package first)
# import pandas as pd
# df = pd.DataFrame(data)
```

```r
# If needed, install libraries
# install.packages('httr')
# install.packages('jsonlite')

library(httr)
library(jsonlite)

response <- GET('https://api.openf1.org/v1/overtakes?session_key=9636&overtaking_driver_number=63&overtaken_driver_number=4&position=1')
parsed_data <- fromJSON(content(response, 'text'))
print(parsed_data)

# If you want, you can import the results in a DataFrame
# df <- do.call(rbind, lapply(parsed_data, data.frame, stringsAsFactors = FALSE))
# df <- as.data.frame(t(as.matrix(df)))
```

```javascript
<<<<<<< HEAD
fetch('https://api.openf1.org/v1/overtakes?session_key=9636&overtaking_driver_number=63&overtaken_driver_number=4&position=1')
  .then(response => response.json())
  .then(jsonContent => console.log(jsonContent));
```

> Output:
=======
fetch(
  "https://api.openf1.org/v1/overtakes?session_key=9636&overtaking_driver_number=63&overtaken_driver_number=4&position=1"
)
  .then((response) => response.json())
  .then((jsonContent) => console.log(jsonContent));
```

> Output:

>>>>>>> f4cbee8a
```json
[
  {
    "date": "2024-11-03T15:50:07.565000+00:00",
    "meeting_key": 1249,
    "overtaken_driver_number": 4,
    "overtaking_driver_number": 63,
    "position": 1,
    "session_key": 9636
  }
]
```

### HTTP Request
<<<<<<< HEAD
`GET https://api.openf1.org/v1/overtakes`

### Sample URL
<a href="https://api.openf1.org/v1/overtakes?session_key=9636&amp;overtaking_driver_number=63&amp;overtaken_driver_number=4&amp;position=1" target="_blank">https://api.openf1.org/v1/overtakes?session_key=9636&amp;overtaking_driver_number=63&amp;overtaken_driver_number=4&amp;position=1</a>

### Attributes
Name | Description
--------- | -----------
date | The UTC date and time, in ISO 8601 format.
meeting_key | The unique identifier for the meeting. Use `latest` to identify the latest or current meeting.
overtaken_driver_number | The unique number assigned to the overtaken F1 driver (cf. <a href="https://en.wikipedia.org/wiki/List_of_Formula_One_driver_numbers#Formula_One_driver_numbers" target="_blank">Wikipedia</a>).
overtaking_driver_number | The unique number assigned to the overtaking F1 driver (cf. <a href="https://en.wikipedia.org/wiki/List_of_Formula_One_driver_numbers#Formula_One_driver_numbers" target="_blank">Wikipedia</a>).
position | The position of the overtaking F1 driver after the overtake was completed (starts at 1).
session_key | The unique identifier for the session. Use `latest` to identify the latest or current session.
=======

`GET https://api.openf1.org/v1/overtakes`

### Sample URL

<a href="https://api.openf1.org/v1/overtakes?session_key=9636&amp;overtaking_driver_number=63&amp;overtaken_driver_number=4&amp;position=1" target="_blank">https://api.openf1.org/v1/overtakes?session_key=9636&amp;overtaking_driver_number=63&amp;overtaken_driver_number=4&amp;position=1</a>

### Attributes

| Name                     | Description                                                                                                                                                                                       |
| ------------------------ | ------------------------------------------------------------------------------------------------------------------------------------------------------------------------------------------------- |
| date                     | The UTC date and time, in ISO 8601 format.                                                                                                                                                        |
| meeting_key              | The unique identifier for the meeting. Use `latest` to identify the latest or current meeting.                                                                                                    |
| overtaken_driver_number  | The unique number assigned to the overtaken F1 driver (cf. <a href="https://en.wikipedia.org/wiki/List_of_Formula_One_driver_numbers#Formula_One_driver_numbers" target="_blank">Wikipedia</a>).  |
| overtaking_driver_number | The unique number assigned to the overtaking F1 driver (cf. <a href="https://en.wikipedia.org/wiki/List_of_Formula_One_driver_numbers#Formula_One_driver_numbers" target="_blank">Wikipedia</a>). |
| position                 | The position of the overtaking F1 driver after the overtake was completed (starts at 1).                                                                                                          |
| session_key              | The unique identifier for the session. Use `latest` to identify the latest or current session.                                                                                                    |
>>>>>>> f4cbee8a

## Pit

            Provides information about cars going through the pit lane.

```shell
curl "https://api.openf1.org/v1/pit?session_key=9158&pit_duration<31"
```

```python
from urllib.request import urlopen
import json

response = urlopen('https://api.openf1.org/v1/pit?session_key=9158&pit_duration<31')
data = json.loads(response.read().decode('utf-8'))
print(data)

# If you want, you can import the results in a DataFrame (you need to install the `pandas` package first)
# import pandas as pd
# df = pd.DataFrame(data)
```

```r
# If needed, install libraries
# install.packages('httr')
# install.packages('jsonlite')

library(httr)
library(jsonlite)

response <- GET('https://api.openf1.org/v1/pit?session_key=9158&pit_duration<31')
parsed_data <- fromJSON(content(response, 'text'))
print(parsed_data)

# If you want, you can import the results in a DataFrame
# df <- do.call(rbind, lapply(parsed_data, data.frame, stringsAsFactors = FALSE))
# df <- as.data.frame(t(as.matrix(df)))
```

```javascript
fetch("https://api.openf1.org/v1/pit?session_key=9158&pit_duration<31")
  .then((response) => response.json())
  .then((jsonContent) => console.log(jsonContent));
```

> Output:

```json
[
  {
    "date": "2023-09-15T09:38:23.038000+00:00",
    "driver_number": 63,
    "lap_number": 5,
    "meeting_key": 1219,
    "pit_duration": 24.5,
    "session_key": 9158
  },
  {
    "date": "2023-09-15T10:05:01.229000+00:00",
    "driver_number": 81,
    "lap_number": 13,
    "meeting_key": 1219,
    "pit_duration": 30.8,
    "session_key": 9158
  }
]
```

### HTTP Request

`GET https://api.openf1.org/v1/pit`

### Sample URL

<a href="https://api.openf1.org/v1/pit?session_key=9158&amp;pit_duration&lt;31" target="_blank">https://api.openf1.org/v1/pit?session_key=9158&amp;pit_duration&lt;31</a>

### Attributes

| Name          | Description                                                                                                                                                                           |
| ------------- | ------------------------------------------------------------------------------------------------------------------------------------------------------------------------------------- |
| date          | The UTC date and time, in ISO 8601 format.                                                                                                                                            |
| driver_number | The unique number assigned to an F1 driver (cf. <a href="https://en.wikipedia.org/wiki/List_of_Formula_One_driver_numbers#Formula_One_driver_numbers" target="_blank">Wikipedia</a>). |
| lap_number    | The sequential number of the lap within the session (starts at 1).                                                                                                                    |
| meeting_key   | The unique identifier for the meeting. Use `latest` to identify the latest or current meeting.                                                                                        |
| pit_duration  | The time spent in the pit, from entering to leaving the pit lane, in seconds.                                                                                                         |
| session_key   | The unique identifier for the session. Use `latest` to identify the latest or current session.                                                                                        |

## Position

            Provides driver positions throughout a session, including initial
            placement and subsequent changes.

```shell
curl "https://api.openf1.org/v1/position?meeting_key=1217&driver_number=40&position<=3"
```

```python
from urllib.request import urlopen
import json

response = urlopen('https://api.openf1.org/v1/position?meeting_key=1217&driver_number=40&position<=3')
data = json.loads(response.read().decode('utf-8'))
print(data)

# If you want, you can import the results in a DataFrame (you need to install the `pandas` package first)
# import pandas as pd
# df = pd.DataFrame(data)
```

```r
# If needed, install libraries
# install.packages('httr')
# install.packages('jsonlite')

library(httr)
library(jsonlite)

response <- GET('https://api.openf1.org/v1/position?meeting_key=1217&driver_number=40&position<=3')
parsed_data <- fromJSON(content(response, 'text'))
print(parsed_data)

# If you want, you can import the results in a DataFrame
# df <- do.call(rbind, lapply(parsed_data, data.frame, stringsAsFactors = FALSE))
# df <- as.data.frame(t(as.matrix(df)))
```

```javascript
fetch(
  "https://api.openf1.org/v1/position?meeting_key=1217&driver_number=40&position<=3"
)
  .then((response) => response.json())
  .then((jsonContent) => console.log(jsonContent));
```

> Output:

```json
[
  {
    "date": "2023-08-26T09:30:47.199000+00:00",
    "driver_number": 40,
    "meeting_key": 1217,
    "position": 2,
    "session_key": 9144
  },
  {
    "date": "2023-08-26T09:35:51.477000+00:00",
    "driver_number": 40,
    "meeting_key": 1217,
    "position": 3,
    "session_key": 9144
  }
]
```

### HTTP Request

`GET https://api.openf1.org/v1/position`

### Sample URL

<a href="https://api.openf1.org/v1/position?meeting_key=1217&amp;driver_number=40&amp;position&lt;=3" target="_blank">https://api.openf1.org/v1/position?meeting_key=1217&amp;driver_number=40&amp;position&lt;=3</a>

### Attributes

| Name          | Description                                                                                                                                                                           |
| ------------- | ------------------------------------------------------------------------------------------------------------------------------------------------------------------------------------- |
| date          | The UTC date and time, in ISO 8601 format.                                                                                                                                            |
| driver_number | The unique number assigned to an F1 driver (cf. <a href="https://en.wikipedia.org/wiki/List_of_Formula_One_driver_numbers#Formula_One_driver_numbers" target="_blank">Wikipedia</a>). |
| meeting_key   | The unique identifier for the meeting. Use `latest` to identify the latest or current meeting.                                                                                        |
| position      | Position of the driver (starts at 1).                                                                                                                                                 |
| session_key   | The unique identifier for the session. Use `latest` to identify the latest or current session.                                                                                        |

## Race control

            Provides information about race control (racing incidents, flags, safety car, ...).

```shell
curl "https://api.openf1.org/v1/race_control?flag=BLACK AND WHITE&driver_number=1&date>=2023-01-01&date<2023-09-01"
```

```python
from urllib.request import urlopen
import json

response = urlopen('https://api.openf1.org/v1/race_control?flag=BLACK AND WHITE&driver_number=1&date>=2023-01-01&date<2023-09-01')
data = json.loads(response.read().decode('utf-8'))
print(data)

# If you want, you can import the results in a DataFrame (you need to install the `pandas` package first)
# import pandas as pd
# df = pd.DataFrame(data)
```

```r
# If needed, install libraries
# install.packages('httr')
# install.packages('jsonlite')

library(httr)
library(jsonlite)

response <- GET('https://api.openf1.org/v1/race_control?flag=BLACK AND WHITE&driver_number=1&date>=2023-01-01&date<2023-09-01')
parsed_data <- fromJSON(content(response, 'text'))
print(parsed_data)

# If you want, you can import the results in a DataFrame
# df <- do.call(rbind, lapply(parsed_data, data.frame, stringsAsFactors = FALSE))
# df <- as.data.frame(t(as.matrix(df)))
```

```javascript
fetch(
  "https://api.openf1.org/v1/race_control?flag=BLACK AND WHITE&driver_number=1&date>=2023-01-01&date<2023-09-01"
)
  .then((response) => response.json())
  .then((jsonContent) => console.log(jsonContent));
```

> Output:

```json
[
  {
    "category": "Flag",
    "date": "2023-06-04T14:21:01+00:00",
    "driver_number": 1,
    "flag": "BLACK AND WHITE",
    "lap_number": 59,
    "meeting_key": 1211,
    "message": "BLACK AND WHITE FLAG FOR CAR 1 (VER) - TRACK LIMITS",
    "scope": "Driver",
    "sector": null,
    "session_key": 9102
  }
]
```

### HTTP Request

`GET https://api.openf1.org/v1/race_control`

### Sample URL

<a href="https://api.openf1.org/v1/race_control?flag=BLACK AND WHITE&amp;driver_number=1&amp;date&gt;=2023-01-01&amp;date&lt;2023-09-01" target="_blank">https://api.openf1.org/v1/race_control?flag=BLACK AND WHITE&amp;driver_number=1&amp;date&gt;=2023-01-01&amp;date&lt;2023-09-01</a>

### Attributes

| Name          | Description                                                                                                                                                                           |
| ------------- | ------------------------------------------------------------------------------------------------------------------------------------------------------------------------------------- |
| category      | The category of the event (`CarEvent`, `Drs`, `Flag`, `SafetyCar`, ...).                                                                                                              |
| date          | The UTC date and time, in ISO 8601 format.                                                                                                                                            |
| driver_number | The unique number assigned to an F1 driver (cf. <a href="https://en.wikipedia.org/wiki/List_of_Formula_One_driver_numbers#Formula_One_driver_numbers" target="_blank">Wikipedia</a>). |
| flag          | Type of flag displayed (`GREEN`, `YELLOW`, `DOUBLE YELLOW`, `CHEQUERED`, ...).                                                                                                        |
| lap_number    | The sequential number of the lap within the session (starts at 1).                                                                                                                    |
| meeting_key   | The unique identifier for the meeting. Use `latest` to identify the latest or current meeting.                                                                                        |
| message       | Description of the event or action.                                                                                                                                                   |
| scope         | The scope of the event (`Track`, `Driver`, `Sector`, ...).                                                                                                                            |
| sector        | Segment ("mini-sector") of the track where the event occurred? (starts at 1).                                                                                                         |
| session_key   | The unique identifier for the session. Use `latest` to identify the latest or current session.                                                                                        |

## Sessions

            Provides information about sessions.
            A session refers to a distinct period of track activity during a Grand Prix or testing weekend (practice, qualifying, sprint, race, ...).

```shell
curl "https://api.openf1.org/v1/sessions?country_name=Belgium&session_name=Sprint&year=2023"
```

```python
from urllib.request import urlopen
import json

response = urlopen('https://api.openf1.org/v1/sessions?country_name=Belgium&session_name=Sprint&year=2023')
data = json.loads(response.read().decode('utf-8'))
print(data)

# If you want, you can import the results in a DataFrame (you need to install the `pandas` package first)
# import pandas as pd
# df = pd.DataFrame(data)
```

```r
# If needed, install libraries
# install.packages('httr')
# install.packages('jsonlite')

library(httr)
library(jsonlite)

response <- GET('https://api.openf1.org/v1/sessions?country_name=Belgium&session_name=Sprint&year=2023')
parsed_data <- fromJSON(content(response, 'text'))
print(parsed_data)

# If you want, you can import the results in a DataFrame
# df <- do.call(rbind, lapply(parsed_data, data.frame, stringsAsFactors = FALSE))
# df <- as.data.frame(t(as.matrix(df)))
```

```javascript
fetch(
  "https://api.openf1.org/v1/sessions?country_name=Belgium&session_name=Sprint&year=2023"
)
  .then((response) => response.json())
  .then((jsonContent) => console.log(jsonContent));
```

> Output:

```json
[
  {
    "circuit_key": 7,
    "circuit_short_name": "Spa-Francorchamps",
    "country_code": "BEL",
    "country_key": 16,
    "country_name": "Belgium",
    "date_end": "2023-07-29T15:35:00+00:00",
    "date_start": "2023-07-29T15:05:00+00:00",
    "gmt_offset": "02:00:00",
    "location": "Spa-Francorchamps",
    "meeting_key": 1216,
    "session_key": 9140,
    "session_name": "Sprint",
    "session_type": "Race",
    "year": 2023
  }
]
```

### HTTP Request

`GET https://api.openf1.org/v1/sessions`

### Sample URL

<a href="https://api.openf1.org/v1/sessions?country_name=Belgium&amp;session_name=Sprint&amp;year=2023" target="_blank">https://api.openf1.org/v1/sessions?country_name=Belgium&amp;session_name=Sprint&amp;year=2023</a>

### Attributes

| Name               | Description                                                                                                        |
| ------------------ | ------------------------------------------------------------------------------------------------------------------ |
| circuit_key        | The unique identifier for the circuit where the event takes place.                                                 |
| circuit_short_name | The short or common name of the circuit where the event takes place.                                               |
| country_code       | A code that uniquely identifies the country.                                                                       |
| country_key        | The unique identifier for the country where the event takes place.                                                 |
| country_name       | The full name of the country where the event takes place.                                                          |
| date_end           | The UTC ending date and time, in ISO 8601 format.                                                                  |
| date_start         | The UTC starting date and time, in ISO 8601 format.                                                                |
| gmt_offset         | The difference in hours and minutes between local time at the location of the event and Greenwich Mean Time (GMT). |
| location           | The city or geographical location where the event takes place.                                                     |
| meeting_key        | The unique identifier for the meeting. Use `latest` to identify the latest or current meeting.                     |
| session_key        | The unique identifier for the session. Use `latest` to identify the latest or current session.                     |
| session_name       | The name of the session (`Practice 1`, `Qualifying`, `Race`, ...).                                                 |
| session_type       | The type of the session (`Practice`, `Qualifying`, `Race`, ...).                                                   |
| year               | The year the event takes place.                                                                                    |

## Session result (beta)

            Provides standings after a session.

```shell
curl "https://api.openf1.org/v1/session_result?session_key=7782&position%3C=3"
```

```python
from urllib.request import urlopen
import json

response = urlopen('https://api.openf1.org/v1/session_result?session_key=7782&position%3C=3')
data = json.loads(response.read().decode('utf-8'))
print(data)

# If you want, you can import the results in a DataFrame (you need to install the `pandas` package first)
# import pandas as pd
# df = pd.DataFrame(data)
```

```r
# If needed, install libraries
# install.packages('httr')
# install.packages('jsonlite')

library(httr)
library(jsonlite)

response <- GET('https://api.openf1.org/v1/session_result?session_key=7782&position%3C=3')
parsed_data <- fromJSON(content(response, 'text'))
print(parsed_data)

# If you want, you can import the results in a DataFrame
# df <- do.call(rbind, lapply(parsed_data, data.frame, stringsAsFactors = FALSE))
# df <- as.data.frame(t(as.matrix(df)))
```

```javascript
fetch("https://api.openf1.org/v1/session_result?session_key=7782&position%3C=3")
  .then((response) => response.json())
  .then((jsonContent) => console.log(jsonContent));
```

> Output:

```json
[
  {
    "dnf": false,
    "dns": false,
    "dsq": false,
    "driver_number": 1,
    "duration": 77.565,
    "gap_to_leader": 0,
    "number_of_laps": 24,
    "meeting_key": 1143,
    "position": 1,
    "session_key": 7782
  },
  {
    "dnf": false,
    "dns": false,
    "dsq": false,
    "driver_number": 14,
    "duration": 77.727,
    "gap_to_leader": 0.162,
    "number_of_laps": 26,
    "meeting_key": 1143,
    "position": 2,
    "session_key": 7782
  },
  {
    "dnf": false,
    "dns": false,
    "dsq": false,
    "driver_number": 31,
    "duration": 77.938,
    "gap_to_leader": 0.373,
    "number_of_laps": 23,
    "meeting_key": 1143,
    "position": 3,
    "session_key": 7782
  }
]
```

### HTTP Request

`GET https://api.openf1.org/v1/session_result`

### Sample URL

<a href="https://api.openf1.org/v1/session_result?session_key=7782&position<=3" target="_blank">https://api.openf1.org/v1/session_result?session_key=7782&position<=3</a>

### Attributes

| Name           | Description                                                                                                                                                                           |
| -------------- | ------------------------------------------------------------------------------------------------------------------------------------------------------------------------------------- |
| dnf            | Indicates whether the driver _Did Not Finish_ the race. This can be `true` only for qualifying and race sessions.                                                                     |
| dns            | Indicates whether the driver _Did Not Start_ the race. This can be `true` only for qualifying and race sessions.                                                                      |
| dsq            | Indicates whether the driver was disqualified.                                                                                                                                        |
| driver_number  | The unique number assigned to an F1 driver (cf. <a href="https://en.wikipedia.org/wiki/List_of_Formula_One_driver_numbers#Formula_One_driver_numbers" target="_blank">Wikipedia</a>). |
| duration       | Either the best lap time (for practice or qualifying), or the total race time (for races), in seconds. In qualifying, this is an array of three values for Q1, Q2, and Q3.            |
| gap_to_leader  | The time gap to the session leader in seconds, or `+N LAP(S)` if the driver was lapped. In qualifying, this is an array of three values for Q1, Q2, and Q3.                           |
| number_of_laps | Total number of laps completed during the session.                                                                                                                                    |
| meeting_key    | The unique identifier for the meeting. Use `latest` to identify the latest or current meeting.                                                                                        |
| position       | The driver’s final position at the end of the session.                                                                                                                                |
| session_key    | The unique identifier for the session. Use `latest` to identify the latest or current session.                                                                                        |

## Starting grid (beta)

            Provides the starting grid for the upcoming race.

```shell
curl "https://api.openf1.org/v1/starting_grid?session_key=7783&position%3C=3"
```

```python
from urllib.request import urlopen
import json

response = urlopen("https://api.openf1.org/v1/starting_grid?session_key=7783&position%3C=3")
data = json.loads(response.read().decode('utf-8'))
print(data)

# If you want, you can import the results in a DataFrame (you need to install the `pandas` package first)
# import pandas as pd
# df = pd.DataFrame(data)
```

```r
# If needed, install libraries
# install.packages('httr')
# install.packages('jsonlite')

library(httr)
library(jsonlite)

response <- GET("https://api.openf1.org/v1/starting_grid?session_key=7783&position%3C=3")
parsed_data <- fromJSON(content(response, 'text'))
print(parsed_data)

# If you want, you can import the results in a DataFrame
# df <- do.call(rbind, lapply(parsed_data, data.frame, stringsAsFactors = FALSE))
# df <- as.data.frame(t(as.matrix(df)))
```

```javascript
fetch("https://api.openf1.org/v1/starting_grid?session_key=7783&position%3C=3")
  .then((response) => response.json())
  .then((jsonContent) => console.log(jsonContent));
```

> Output:

```json
[
  {
    "position": 1,
    "driver_number": 1,
    "lap_duration": 76.732,
    "meeting_key": 1143,
    "session_key": 7783
  },
  {
    "position": 2,
    "driver_number": 63,
    "lap_duration": 76.968,
    "meeting_key": 1143,
    "session_key": 7783
  },
  {
    "position": 3,
    "driver_number": 44,
    "lap_duration": 77.104,
    "meeting_key": 1143,
    "session_key": 7783
  }
]
```

### HTTP Request

`GET https://api.openf1.org/v1/starting_grid`

### Sample URL

<a href="https://api.openf1.org/v1/starting_grid?session_key=7783&position<=3" target="_blank">https://api.openf1.org/v1/starting_grid?session_key=7783&position<=3</a>

### Attributes

| Name          | Description                                                                                                                                                                           |
| ------------- | ------------------------------------------------------------------------------------------------------------------------------------------------------------------------------------- |
| driver_number | The unique number assigned to an F1 driver (cf. <a href="https://en.wikipedia.org/wiki/List_of_Formula_One_driver_numbers#Formula_One_driver_numbers" target="_blank">Wikipedia</a>). |
| lap_duration  | Duration, in seconds, of the qualifying lap.                                                                                                                                          |
| meeting_key   | The unique identifier for the meeting. Use `latest` to identify the latest or current meeting.                                                                                        |
| position      | Position on the grid.                                                                                                                                                                 |
| session_key   | The unique identifier for the session. Use `latest` to identify the latest or current session.                                                                                        |

## Stints

            Provides information about individual stints.
            A stint refers to a period of continuous driving by a driver during a session.

```shell
curl "https://api.openf1.org/v1/stints?session_key=9165&tyre_age_at_start>=3"
```

```python
from urllib.request import urlopen
import json

response = urlopen('https://api.openf1.org/v1/stints?session_key=9165&tyre_age_at_start>=3')
data = json.loads(response.read().decode('utf-8'))
print(data)

# If you want, you can import the results in a DataFrame (you need to install the `pandas` package first)
# import pandas as pd
# df = pd.DataFrame(data)
```

```r
# If needed, install libraries
# install.packages('httr')
# install.packages('jsonlite')

library(httr)
library(jsonlite)

response <- GET('https://api.openf1.org/v1/stints?session_key=9165&tyre_age_at_start>=3')
parsed_data <- fromJSON(content(response, 'text'))
print(parsed_data)

# If you want, you can import the results in a DataFrame
# df <- do.call(rbind, lapply(parsed_data, data.frame, stringsAsFactors = FALSE))
# df <- as.data.frame(t(as.matrix(df)))
```

```javascript
fetch("https://api.openf1.org/v1/stints?session_key=9165&tyre_age_at_start>=3")
  .then((response) => response.json())
  .then((jsonContent) => console.log(jsonContent));
```

> Output:

```json
[
  {
    "compound": "SOFT",
    "driver_number": 16,
    "lap_end": 20,
    "lap_start": 1,
    "meeting_key": 1219,
    "session_key": 9165,
    "stint_number": 1,
    "tyre_age_at_start": 3
  },
  {
    "compound": "SOFT",
    "driver_number": 20,
    "lap_end": 62,
    "lap_start": 44,
    "meeting_key": 1219,
    "session_key": 9165,
    "stint_number": 3,
    "tyre_age_at_start": 3
  }
]
```

### HTTP Request

`GET https://api.openf1.org/v1/stints`

### Sample URL

<a href="https://api.openf1.org/v1/stints?session_key=9165&amp;tyre_age_at_start&gt;=3" target="_blank">https://api.openf1.org/v1/stints?session_key=9165&amp;tyre_age_at_start&gt;=3</a>

### Attributes

| Name              | Description                                                                                                                                                                           |
| ----------------- | ------------------------------------------------------------------------------------------------------------------------------------------------------------------------------------- |
| compound          | The specific compound of tyre used during the stint (`SOFT`, `MEDIUM`, `HARD`, ...).                                                                                                  |
| driver_number     | The unique number assigned to an F1 driver (cf. <a href="https://en.wikipedia.org/wiki/List_of_Formula_One_driver_numbers#Formula_One_driver_numbers" target="_blank">Wikipedia</a>). |
| lap_end           | Number of the last completed lap in this stint.                                                                                                                                       |
| lap_start         | Number of the initial lap in this stint (starts at 1).                                                                                                                                |
| meeting_key       | The unique identifier for the meeting. Use `latest` to identify the latest or current meeting.                                                                                        |
| session_key       | The unique identifier for the session. Use `latest` to identify the latest or current session.                                                                                        |
| stint_number      | The sequential number of the stint within the session (starts at 1).                                                                                                                  |
| tyre_age_at_start | The age of the tyres at the start of the stint, in laps completed.                                                                                                                    |

## Team radio

            Provides a collection of radio exchanges between Formula 1 drivers and their respective teams during sessions.
            Please note that only a limited selection of communications are included, not the complete record of radio interactions.

```shell
curl "https://api.openf1.org/v1/team_radio?session_key=9158&driver_number=11"
```

```python
from urllib.request import urlopen
import json

response = urlopen('https://api.openf1.org/v1/team_radio?session_key=9158&driver_number=11')
data = json.loads(response.read().decode('utf-8'))
print(data)

# If you want, you can import the results in a DataFrame (you need to install the `pandas` package first)
# import pandas as pd
# df = pd.DataFrame(data)
```

```r
# If needed, install libraries
# install.packages('httr')
# install.packages('jsonlite')

library(httr)
library(jsonlite)

response <- GET('https://api.openf1.org/v1/team_radio?session_key=9158&driver_number=11')
parsed_data <- fromJSON(content(response, 'text'))
print(parsed_data)

# If you want, you can import the results in a DataFrame
# df <- do.call(rbind, lapply(parsed_data, data.frame, stringsAsFactors = FALSE))
# df <- as.data.frame(t(as.matrix(df)))
```

```javascript
fetch("https://api.openf1.org/v1/team_radio?session_key=9158&driver_number=11")
  .then((response) => response.json())
  .then((jsonContent) => console.log(jsonContent));
```

> Output:

```json
[
  {
    "date": "2023-09-15T09:40:43.005000",
    "driver_number": 11,
    "meeting_key": 1219,
    "recording_url": "https://livetiming.formula1.com/static/2023/2023-09-17_Singapore_Grand_Prix/2023-09-15_Practice_1/TeamRadio/SERPER01_11_20230915_104008.mp3",
    "session_key": 9158
  },
  {
    "date": "2023-09-15T10:32:47.325000",
    "driver_number": 11,
    "meeting_key": 1219,
    "recording_url": "https://livetiming.formula1.com/static/2023/2023-09-17_Singapore_Grand_Prix/2023-09-15_Practice_1/TeamRadio/SERPER01_11_20230915_113201.mp3",
    "session_key": 9158
  }
]
```

### HTTP Request

`GET https://api.openf1.org/v1/team_radio`

### Sample URL

<a href="https://api.openf1.org/v1/team_radio?session_key=9158&amp;driver_number=11" target="_blank">https://api.openf1.org/v1/team_radio?session_key=9158&amp;driver_number=11</a>

### Attributes

| Name          | Description                                                                                                                                                                           |
| ------------- | ------------------------------------------------------------------------------------------------------------------------------------------------------------------------------------- |
| date          | The UTC date and time, in ISO 8601 format.                                                                                                                                            |
| driver_number | The unique number assigned to an F1 driver (cf. <a href="https://en.wikipedia.org/wiki/List_of_Formula_One_driver_numbers#Formula_One_driver_numbers" target="_blank">Wikipedia</a>). |
| meeting_key   | The unique identifier for the meeting. Use `latest` to identify the latest or current meeting.                                                                                        |
| recording_url | URL of the radio recording.                                                                                                                                                           |
| session_key   | The unique identifier for the session. Use `latest` to identify the latest or current session.                                                                                        |

## Weather

The weather over the track, updated every minute.

```shell
curl "https://api.openf1.org/v1/weather?meeting_key=1208&wind_direction>=130&track_temperature>=52"
```

```python
from urllib.request import urlopen
import json

response = urlopen('https://api.openf1.org/v1/weather?meeting_key=1208&wind_direction>=130&track_temperature>=52')
data = json.loads(response.read().decode('utf-8'))
print(data)

# If you want, you can import the results in a DataFrame (you need to install the `pandas` package first)
# import pandas as pd
# df = pd.DataFrame(data)
```

```r
# If needed, install libraries
# install.packages('httr')
# install.packages('jsonlite')

library(httr)
library(jsonlite)

response <- GET('https://api.openf1.org/v1/weather?meeting_key=1208&wind_direction>=130&track_temperature>=52')
parsed_data <- fromJSON(content(response, 'text'))
print(parsed_data)

# If you want, you can import the results in a DataFrame
# df <- do.call(rbind, lapply(parsed_data, data.frame, stringsAsFactors = FALSE))
# df <- as.data.frame(t(as.matrix(df)))
```

```javascript
fetch(
  "https://api.openf1.org/v1/weather?meeting_key=1208&wind_direction>=130&track_temperature>=52"
)
  .then((response) => response.json())
  .then((jsonContent) => console.log(jsonContent));
```

> Output:

```json
[
  {
    "air_temperature": 27.8,
    "date": "2023-05-07T18:42:25.233000+00:00",
    "humidity": 58,
    "meeting_key": 1208,
    "pressure": 1018.7,
    "rainfall": 0,
    "session_key": 9078,
    "track_temperature": 52.5,
    "wind_direction": 136,
    "wind_speed": 2.4
  }
]
```

### HTTP Request

`GET https://api.openf1.org/v1/weather`

### Sample URL

<a href="https://api.openf1.org/v1/weather?meeting_key=1208&amp;wind_direction&gt;=130&amp;track_temperature&gt;=52" target="_blank">https://api.openf1.org/v1/weather?meeting_key=1208&amp;wind_direction&gt;=130&amp;track_temperature&gt;=52</a>

### Attributes

| Name              | Description                                                                                    |
| ----------------- | ---------------------------------------------------------------------------------------------- |
| air_temperature   | Air temperature (°C).                                                                          |
| date              | The UTC date and time, in ISO 8601 format.                                                     |
| humidity          | Relative humidity (%).                                                                         |
| meeting_key       | The unique identifier for the meeting. Use `latest` to identify the latest or current meeting. |
| pressure          | Air pressure (mbar).                                                                           |
| rainfall          | Whether there is rainfall.                                                                     |
| session_key       | The unique identifier for the session. Use `latest` to identify the latest or current session. |
| track_temperature | Track temperature (°C).                                                                        |
| wind_direction    | Wind direction (°), from 0° to 359°.                                                           |
| wind_speed        | Wind speed (m/s).                                                                              |<|MERGE_RESOLUTION|>--- conflicted
+++ resolved
@@ -656,20 +656,11 @@
 | meeting_official_name | The official name of the meeting.                                                                                  |
 | year                  | The year the event takes place.                                                                                    |
 
-<<<<<<< HEAD
-## Overtakes
-
-
-            Provides information about overtakes.    
-            An overtake refers to one driver (the overtaking driver) exchanging positions with another driver (the overtaken driver). Overtakes that are not from one driver physically passing another driver are included (pit strategy, post-race penalties, ...). Available during races only.
-        
-=======
 ## Overtakes (beta)
 
             Provides information about overtakes.
             An overtake refers to one driver (the overtaking driver) exchanging positions with another driver (the overtaken driver). This includes both on-track passes and position changes resulting from pit stops or post-race penalties.
             This data is only available during races and may be incomplete.
->>>>>>> f4cbee8a
 
 ```shell
 curl "https://api.openf1.org/v1/overtakes?session_key=9636&overtaking_driver_number=63&overtaken_driver_number=4&position=1"
@@ -706,14 +697,6 @@
 ```
 
 ```javascript
-<<<<<<< HEAD
-fetch('https://api.openf1.org/v1/overtakes?session_key=9636&overtaking_driver_number=63&overtaken_driver_number=4&position=1')
-  .then(response => response.json())
-  .then(jsonContent => console.log(jsonContent));
-```
-
-> Output:
-=======
 fetch(
   "https://api.openf1.org/v1/overtakes?session_key=9636&overtaking_driver_number=63&overtaken_driver_number=4&position=1"
 )
@@ -723,7 +706,6 @@
 
 > Output:
 
->>>>>>> f4cbee8a
 ```json
 [
   {
@@ -738,22 +720,6 @@
 ```
 
 ### HTTP Request
-<<<<<<< HEAD
-`GET https://api.openf1.org/v1/overtakes`
-
-### Sample URL
-<a href="https://api.openf1.org/v1/overtakes?session_key=9636&amp;overtaking_driver_number=63&amp;overtaken_driver_number=4&amp;position=1" target="_blank">https://api.openf1.org/v1/overtakes?session_key=9636&amp;overtaking_driver_number=63&amp;overtaken_driver_number=4&amp;position=1</a>
-
-### Attributes
-Name | Description
---------- | -----------
-date | The UTC date and time, in ISO 8601 format.
-meeting_key | The unique identifier for the meeting. Use `latest` to identify the latest or current meeting.
-overtaken_driver_number | The unique number assigned to the overtaken F1 driver (cf. <a href="https://en.wikipedia.org/wiki/List_of_Formula_One_driver_numbers#Formula_One_driver_numbers" target="_blank">Wikipedia</a>).
-overtaking_driver_number | The unique number assigned to the overtaking F1 driver (cf. <a href="https://en.wikipedia.org/wiki/List_of_Formula_One_driver_numbers#Formula_One_driver_numbers" target="_blank">Wikipedia</a>).
-position | The position of the overtaking F1 driver after the overtake was completed (starts at 1).
-session_key | The unique identifier for the session. Use `latest` to identify the latest or current session.
-=======
 
 `GET https://api.openf1.org/v1/overtakes`
 
@@ -771,7 +737,6 @@
 | overtaking_driver_number | The unique number assigned to the overtaking F1 driver (cf. <a href="https://en.wikipedia.org/wiki/List_of_Formula_One_driver_numbers#Formula_One_driver_numbers" target="_blank">Wikipedia</a>). |
 | position                 | The position of the overtaking F1 driver after the overtake was completed (starts at 1).                                                                                                          |
 | session_key              | The unique identifier for the session. Use `latest` to identify the latest or current session.                                                                                                    |
->>>>>>> f4cbee8a
 
 ## Pit
 
