--- conflicted
+++ resolved
@@ -11,11 +11,7 @@
 from pymongo import InsertOne, MongoClient, UpdateOne
 from pymongo.errors import BulkWriteError
 
-<<<<<<< HEAD
-from openf1.util.misc import dict_without_keys, hash_obj, timed_cache
-=======
 from openf1.util.misc import hash_obj, timed_cache
->>>>>>> 7e2b0b21
 
 _MONGO_CONNECTION_STRING = os.getenv("MONGO_CONNECTION_STRING")
 _MONGO_DATABASE = os.getenv("OPENF1_DB_NAME", "openf1-livetiming")
@@ -40,13 +36,9 @@
     return client[_MONGO_DATABASE]
 
 
-<<<<<<< HEAD
-async def get_documents(collection_name: str, filters: dict[str, list[dict]]) -> list[dict]:
-=======
 async def get_documents(
     collection_name: str, filters: dict[str, list[dict]]
 ) -> list[dict]:
->>>>>>> 7e2b0b21
     """Retrieves documents from a specified MongoDB collection, applies filters,
     and sorts.
 
@@ -92,13 +84,9 @@
     return results
 
 
-<<<<<<< HEAD
-def _get_bounded_inequality_predicate_pairs(predicates: list[dict]) -> list[tuple[dict, dict]]:
-=======
 def _get_bounded_inequality_predicate_pairs(
     predicates: list[dict],
 ) -> list[tuple[dict, dict]]:
->>>>>>> 7e2b0b21
     """
     Greedy matching algorithm for pairing predicates in the form {op: value}
     where op is a MongoDB inequality operator such as "$gt", "$gte", "$lt", or "$lte".
@@ -122,35 +110,20 @@
     lower_bound_predicates = [
         predicate
         for predicate in predicates
-<<<<<<< HEAD
-        if predicate.get("$gt") is not None or predicate.get("$gte") is not None
-=======
         if "$gt" in predicate or "$gte" in predicate
->>>>>>> 7e2b0b21
     ]
     upper_bound_predicates = [
         predicate
         for predicate in predicates
-<<<<<<< HEAD
-        if predicate.get("$lt") is not None or predicate.get("$lte") is not None
-=======
         if "$lt" in predicate or "$lte" in predicate
->>>>>>> 7e2b0b21
     ]
 
     # Sort predicates in reverse order for some minor optimization
     lower_bound_predicates.sort(
-<<<<<<< HEAD
-        key=lambda predicate: list(predicate.values())[0], reverse=True
-    )
-    upper_bound_predicates.sort(
-        key=lambda predicate: list(predicate.values())[0], reverse=True
-=======
         key=lambda predicate: _get_predicate_value(predicate), reverse=True
     )
     upper_bound_predicates.sort(
         key=lambda predicate: _get_predicate_value(predicate), reverse=True
->>>>>>> 7e2b0b21
     )
 
     bounded_ineq_predicate_pairs = []
@@ -163,14 +136,8 @@
         # If the lower bound predicate is <= the upper bound predicate, a pair has been found
         closest_upper_bound_predicate = None
         for i in reversed(range(len(upper_bound_predicates))):
-<<<<<<< HEAD
-            if (
-                list(lower_bound_predicate.values())[0]
-                <= list(upper_bound_predicates[i].values())[0]
-=======
             if _get_predicate_value(lower_bound_predicate) <= _get_predicate_value(
                 upper_bound_predicates[i]
->>>>>>> 7e2b0b21
             ):
                 closest_upper_bound_predicate = upper_bound_predicates.pop(i)
                 break
@@ -186,8 +153,6 @@
     return bounded_ineq_predicate_pairs
 
 
-<<<<<<< HEAD
-=======
 def _get_predicate_value(predicate: dict) -> Any:
     """
     Returns the first value in a predicate if it exists, otherwise returns None.
@@ -195,7 +160,6 @@
     return next((value for value in predicate.values()), None)
 
 
->>>>>>> 7e2b0b21
 def _get_unique_predicates(predicates: list[dict]) -> list[dict]:
     """
     Returns a list of predicates in the form {op: value} where no two predicates have the same op and the same value.
@@ -231,21 +195,12 @@
         filtered_predicates = _get_unique_predicates(predicates)
 
         eq_predicates = [
-<<<<<<< HEAD
-            predicate
-            for predicate in filtered_predicates
-            if predicate.get("$eq") is not None
-        ]
-
-        bounded_ineq_predicate_pairs = _get_bounded_inequality_predicate_pairs(filtered_predicates)
-=======
             predicate for predicate in filtered_predicates if "$eq" in predicate
         ]
 
         bounded_ineq_predicate_pairs = _get_bounded_inequality_predicate_pairs(
             filtered_predicates
         )
->>>>>>> 7e2b0b21
 
         # Predicates that are neither paired nor equality predicates are unbounded inequality predicates
         bounded_ineq_predicates = [
